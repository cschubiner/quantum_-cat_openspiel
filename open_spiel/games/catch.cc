--- conflicted
+++ resolved
@@ -165,25 +165,6 @@
   }
 }
 
-<<<<<<< HEAD
-void CatchState::InformationStateTensor(Player player,
-                                        absl::Span<float> values) const {
-  SPIEL_CHECK_GE(player, 0);
-  SPIEL_CHECK_LT(player, num_players_);
-
-  SPIEL_CHECK_EQ(values.size(), num_columns_ + kNumActions * num_rows_);
-  std::fill(values.begin(), values.end(), 0.);
-  if (initialized_) {
-    values[ball_col_] = 1;
-    int offset = history_.size() - ball_row_ - 1;
-    for (int i = 0; i < ball_row_; i++) {
-      values[num_columns_ + i * kNumActions + history_[offset + i].action] = 1;
-    }
-  }
-}
-
-=======
->>>>>>> dd8f4f05
 void CatchState::UndoAction(Player player, Action move) {
   if (player == kChancePlayerId) {
     initialized_ = false;
